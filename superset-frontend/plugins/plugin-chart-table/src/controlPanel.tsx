--- conflicted
+++ resolved
@@ -495,10 +495,7 @@
                 let colnames: string[] = _colnames || [];
                 let coltypes: GenericDataType[] = _coltypes || [];
                 const childColumnMap: Record<string, boolean> = {};
-<<<<<<< HEAD
                 const timeComparisonColumnMap: Record<string, boolean> = {};
-=======
->>>>>>> 8723fdf0
 
                 if (!isEmpty(timeComparisonValue)) {
                   /**
@@ -507,44 +504,6 @@
                   const updatedColnames: string[] = [];
                   const updatedColtypes: GenericDataType[] = [];
 
-<<<<<<< HEAD
-                  colnames
-                    .filter(
-                      colname =>
-                        last(colname.split('__')) !== timeComparisonValue,
-                    )
-                    .forEach((colname, index) => {
-                      if (
-                        explore.form_data.metrics?.some(
-                          metric => getMetricLabel(metric) === colname,
-                        ) ||
-                        explore.form_data.percent_metrics?.some(
-                          (metric: QueryFormMetric) =>
-                            getMetricLabel(metric) === colname,
-                        )
-                      ) {
-                        const comparisonColumns =
-                          generateComparisonColumns(colname);
-                        comparisonColumns.forEach((name, idx) => {
-                          updatedColnames.push(name);
-                          updatedColtypes.push(
-                            ...generateComparisonColumnTypes(4),
-                          );
-                          timeComparisonColumnMap[name] = true;
-                          if (idx === 0 && name.startsWith('Main ')) {
-                            childColumnMap[name] = false;
-                          } else {
-                            childColumnMap[name] = true;
-                          }
-                        });
-                      } else {
-                        updatedColnames.push(colname);
-                        updatedColtypes.push(coltypes[index]);
-                        childColumnMap[colname] = false;
-                        timeComparisonColumnMap[colname] = false;
-                      }
-                    });
-=======
                   colnames.forEach((colname, index) => {
                     if (coltypes[index] === GenericDataType.Numeric) {
                       const comparisonColumns =
@@ -567,22 +526,12 @@
                       childColumnMap[colname] = false;
                     }
                   });
->>>>>>> 8723fdf0
 
                   colnames = updatedColnames;
                   coltypes = updatedColtypes;
                 }
                 return {
-<<<<<<< HEAD
-                  columnsPropsObject: {
-                    colnames,
-                    coltypes,
-                    childColumnMap,
-                    timeComparisonColumnMap,
-                  },
-=======
                   columnsPropsObject: { colnames, coltypes, childColumnMap },
->>>>>>> 8723fdf0
                 };
               },
             },
